--- conflicted
+++ resolved
@@ -39,7 +39,6 @@
     if (selectedBatch) {
       instructorApi
         .getCourses()
-<<<<<<< HEAD
         .then((response: any) => {
           // Fix: Handle the response structure correctly
           const coursesArray = response.courses || response;
@@ -65,22 +64,6 @@
             setCourses([]);
             setError("Invalid courses data format");
           }
-=======
-        .then((response: { courses: Course[] }) => {
-          const courses = response.courses;
-          const batchIdStr = String(selectedBatch);
-          const filtered = courses.filter((course) => {
-            const batch_id = (course as { batch_id?: string }).batch_id;
-            const batchId = (course as { batchId?: string }).batchId;
-            const batch = (course as { batch?: { id?: string } }).batch;
-            return (
-              (typeof batch_id === "string" && batch_id === batchIdStr) ||
-              (typeof batchId === "string" && batchId === batchIdStr) ||
-              (batch && typeof batch.id === "string" && batch.id === batchIdStr)
-            );
-          });
-          setCourses(filtered.length === 0 ? courses : filtered);
->>>>>>> f4a19402
         })
         .catch((err: unknown) => {
           if (err instanceof Error) setError(err.message);
