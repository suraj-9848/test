import React, { useState, useEffect } from "react";
import {
  fetchBatches,
<<<<<<< HEAD
  fetchStudentsWithBatchInfo,
=======
  fetchStudents,
>>>>>>> f4a19402
  assignStudentsToBatch,
} from "../api/batchAssignApi";
import { useSearchParams } from "next/navigation";
import { getSession } from "next-auth/react";
import Link from "next/link";
import axios from "axios";
import {
  FaUser,
  FaGraduationCap,
  FaCheck,
  FaTimes,
  FaSpinner,
  FaSearch,
  FaUserCheck,
  FaExclamationTriangle,
  FaInfo,
  FaArrowLeft,
  FaUsers,
  FaBook,
  FaCheckCircle,
  FaBan,
  FaUserMinus,
  FaUserPlus,
  FaToggleOn,
  FaToggleOff,
  FaTrash,
  FaEye,
  FaEyeSlash,
} from "react-icons/fa";

const baseUrl = process.env.NEXT_PUBLIC_BACKEND_BASE_URL;
const API_URL = `${baseUrl}/api/instructor/batches`;

let cachedBackendJwt: string = "";

const getBackendJwt = async () => {
  if (cachedBackendJwt) return cachedBackendJwt;

  const session = await getSession();
  if (!session) throw new Error("No session found - user not logged in");

  const googleIdToken = (session as { id_token?: string })?.id_token;
  if (!googleIdToken) throw new Error("No Google ID token found in session");

  try {
    const loginRes = await axios.post(
      `${baseUrl}/api/auth/admin-login`,
      {},
      {
        headers: { Authorization: `Bearer ${googleIdToken}` },
        withCredentials: true,
      }
    );
    cachedBackendJwt = loginRes.data.token;
    return cachedBackendJwt;
  } catch (err) {
    console.error("Backend JWT error:", err);
    throw new Error("Failed to authenticate with backend");
  }
};

const getAuthHeaders = async () => {
  const jwt = await getBackendJwt();
  return {
    "Content-Type": "application/json",
    Authorization: `Bearer ${jwt}`,
  };
};

interface Student {
  id: string;
  name: string;
  email: string;
  batch_id?: string[]; // Array of batch IDs the student is assigned to
}

interface Batch {
  id: number;
  name: string;
  description: string;
  org_id: string;
  students?: Student[]; // Students currently in this batch
}

type AssignmentMode = "assign" | "remove";

const BatchAssign: React.FC = () => {
  const searchParams = useSearchParams();
  const batchIdFromURL = searchParams.get("batchId");

  const [batches, setBatches] = useState<Batch[]>([]);
  const [students, setStudents] = useState<Student[]>([]);
  const [selectedBatchId, setSelectedBatchId] = useState<string>("");
  const [selectedStudents, setSelectedStudents] = useState<string[]>([]);
  const [loading, setLoading] = useState(false);
  const [assignmentLoading, setAssignmentLoading] = useState(false);
  const [error, setError] = useState<string>("");
  const [success, setSuccess] = useState<string>("");
  const [searchTerm, setSearchTerm] = useState("");
  const [isNewBatch, setIsNewBatch] = useState(false);
  const [assignmentMode, setAssignmentMode] =
    useState<AssignmentMode>("assign");

  useEffect(() => {
    fetchBatchesAndStudents();
  }, []);

  // Set selected batch ID from URL parameter if available
  useEffect(() => {
    if (batchIdFromURL) {
      setSelectedBatchId(batchIdFromURL);
      setIsNewBatch(true);
    }
  }, [batchIdFromURL]);

  // Clear selected students when mode changes
  useEffect(() => {
    setSelectedStudents([]);
  }, [assignmentMode, selectedBatchId]);

  const fetchBatchesAndStudents = async () => {
    setLoading(true);
    setError("");
    try {
      const [batchesData, studentsData] = await Promise.all([
        fetchBatches(),
        fetchStudentsWithBatchInfo(),
      ]);

      console.log("Fetched batches:", batchesData);
<<<<<<< HEAD
      console.log("Fetched students with batch info:", studentsData);

      // Ensure students have batch_id as an array
      const studentsWithBatchInfo = studentsData.map(
        (student: { batch_id: any }) => ({
          ...student,
          batch_id: Array.isArray(student.batch_id) ? student.batch_id : [],
        })
      );
=======
      console.log("Fetched students:", studentsData);
>>>>>>> f4a19402

      if (!batchesData || batchesData.length === 0) {
        setError("No batches found. Please create a batch first.");
      }
      if (!studentsWithBatchInfo || studentsWithBatchInfo.length === 0) {
        setError("No students found. Please ensure students are registered.");
      }
      setBatches(batchesData || []);
      setStudents(studentsWithBatchInfo || []);
    } catch (error: unknown) {
      console.error("Fetch error:", error);
      const message = error instanceof Error ? error.message : String(error);
      setError("Failed to fetch data: " + message);
    } finally {
      setLoading(false);
    }
  };

  // Check if student is assigned to selected batch
  const isStudentInBatch = (studentId: string): boolean => {
    const student = students.find((s) => s.id === studentId);
    if (!student || !student.batch_id || !selectedBatchId) return false;
    return student.batch_id.includes(selectedBatchId);
  };

  // Get filtered students based on current mode and batch selection
  const getFilteredStudents = () => {
    let filteredStudents = students.filter(
      (student) =>
        student.name.toLowerCase().includes(searchTerm.toLowerCase()) ||
        student.email.toLowerCase().includes(searchTerm.toLowerCase())
    );

    if (selectedBatchId && assignmentMode === "assign") {
      // In assign mode: show students NOT in the selected batch
      filteredStudents = filteredStudents.filter(
        (student) => !isStudentInBatch(student.id)
      );
    } else if (selectedBatchId && assignmentMode === "remove") {
      // In remove mode: show students IN the selected batch
      filteredStudents = filteredStudents.filter((student) =>
        isStudentInBatch(student.id)
      );
    }

    return filteredStudents;
  };

  const handleAssign = async () => {
    if (!selectedBatchId || selectedStudents.length === 0) {
      setError("Please select a batch and at least one student");
      return;
    }

    setAssignmentLoading(true);
    setError("");
    setSuccess("");

    try {
      console.log("Assignment request:", {
        batchId: selectedBatchId,
        studentIds: selectedStudents,
        studentsCount: selectedStudents.length,
<<<<<<< HEAD
        mode: assignmentMode,
      });

      if (assignmentMode === "assign") {
        const response = await assignStudentsToBatch(
          selectedBatchId,
          selectedStudents
        );
        console.log("Assignment response:", response);
        setSuccess(
          `Successfully assigned ${selectedStudents.length} student(s) to the selected batch!`
        );
      } else {
        // Remove mode - call remove API
        const response = await removeStudentsFromBatch(
          selectedBatchId,
          selectedStudents
        );
        console.log("Removal response:", response);
        setSuccess(
          `Successfully removed ${selectedStudents.length} student(s) from the selected batch!`
        );
      }

      // Clear selections after successful operation
=======
      });

      const response = await assignStudentsToBatch(
        selectedBatchId,
        selectedStudents,
      );

      console.log("Assignment response:", response);

      setSuccess(
        `Successfully assigned ${selectedStudents.length} student(s) to the selected batch!`,
      );

      // Clear selections after successful assignment
>>>>>>> f4a19402
      setSelectedStudents([]);

      // Refresh data to show updated assignments
      setTimeout(() => {
        fetchBatchesAndStudents();
      }, 1000);
    } catch (error: unknown) {
      console.error("Operation error:", error);
      const message = error instanceof Error ? error.message : String(error);

<<<<<<< HEAD
      const operation = assignmentMode === "assign" ? "Assignment" : "Removal";

      // Provide more specific error messages
      if (message.includes("Internal server error")) {
        setError(
          `${operation} failed: Server error occurred. This might be due to database connectivity, missing batch/student data, or permission issues. Please try again or contact support.`
        );
      } else if (message.includes("Batch not found")) {
        setError(
          "The selected batch was not found. Please refresh and try again."
        );
      } else if (message.includes("User not found")) {
        setError(
          "One or more selected students were not found. Please refresh and try again."
=======
      // Provide more specific error messages
      if (message.includes("Internal server error")) {
        setError(
          "Server error occurred. This might be due to: database connectivity, missing batch/student data, or permission issues. Please try again or contact support.",
        );
      } else if (message.includes("Batch not found")) {
        setError(
          "The selected batch was not found. Please refresh and try again.",
        );
      } else if (message.includes("User not found")) {
        setError(
          "One or more selected students were not found. Please refresh and try again.",
>>>>>>> f4a19402
        );
      } else if (
        message.includes("org mismatch") ||
        message.includes("organization")
      ) {
        setError(
<<<<<<< HEAD
          "Organization mismatch: Students can only be managed within their organization."
=======
          "Organization mismatch: Students can only be assigned to batches within their organization.",
>>>>>>> f4a19402
        );
      } else if (message.includes("already assigned")) {
        setError("Some students are already assigned to this batch.");
      } else if (message.includes("not assigned")) {
        setError("Some students are not assigned to this batch.");
      } else {
        setError(`${operation} failed: ` + message);
      }
    } finally {
      setAssignmentLoading(false);
    }
  };

  // New API function for removing students from batch
  const removeStudentsFromBatch = async (
    batchId: string,
    studentIds: string[]
  ) => {
    try {
      const headers = await getAuthHeaders();
      console.log("Removing students from batch:", { batchId, studentIds });

      const response = await axios.delete(
        `${API_URL}/${batchId}/remove-students`,
        {
          headers,
          data: { userIds: studentIds }, // DELETE requests with body use 'data' in axios
        }
      );

      console.log("Remove students response:", response.data);

      return {
        success: true,
        message: response.data.message || "Students removed successfully",
        details: response.data,
      };
    } catch (error) {
      console.error("Remove students error:", error);

      if (axios.isAxiosError(error) && error.response) {
        const errorMessage =
          error.response.data?.message ||
          error.response.data?.error ||
          `HTTP ${error.response.status}: ${error.response.statusText}`;

        throw new Error(errorMessage);
      }

      throw new Error("Failed to remove students from batch");
    }
  };

  const toggleStudentSelection = (studentId: string) => {
    setSelectedStudents((prev) =>
      prev.includes(studentId)
        ? prev.filter((id) => id !== studentId)
        : [...prev, studentId]
    );
  };

  const toggleAllStudents = () => {
    const filteredStudents = getFilteredStudents();
    if (selectedStudents.length === filteredStudents.length) {
      setSelectedStudents([]);
    } else {
      setSelectedStudents(filteredStudents.map((student) => student.id));
    }
  };

  const getSelectedBatch = () => {
    return batches.find((batch) => batch.id.toString() === selectedBatchId);
  };

  const filteredStudents = getFilteredStudents();

<<<<<<< HEAD
  // Mode toggle component
  const ModeToggle = () => (
    <div className="flex items-center justify-center mb-6">
      <div className="bg-slate-100 rounded-lg p-1 flex">
        <button
          onClick={() => setAssignmentMode("assign")}
          className={`flex items-center gap-2 px-4 py-2 rounded-md transition-all duration-200 ${
            assignmentMode === "assign"
              ? "bg-white text-blue-600 shadow-sm"
              : "text-slate-600 hover:text-slate-800"
          }`}
=======
  const SelectionSummary: React.FC = () => (
    <div className="bg-gradient-to-r from-blue-50 to-purple-50 p-6 rounded-xl border border-blue-200">
      <h3 className="text-lg font-semibold text-slate-800 mb-4 flex items-center gap-2">
        <FaBook className="w-5 h-5" />
        Assignment Summary
      </h3>
      <div className="grid grid-cols-1 md:grid-cols-2 gap-6">
        <div>
          <h4 className="font-medium text-slate-700 mb-3 flex items-center gap-2">
            <FaGraduationCap className="w-4 h-4" />
            Selected Batch
          </h4>
          {selectedBatchId === "" ? (
            <p className="text-slate-500 text-sm">No batch selected</p>
          ) : (
            <div className="space-y-2">
              {(() => {
                const batch = batches.find(
                  (b) => b.id.toString() === selectedBatchId,
                );
                return batch ? (
                  <div className="flex items-center justify-between bg-white p-3 rounded-lg border">
                    <div>
                      <span className="font-medium text-slate-700">
                        {batch.name}
                      </span>
                      <p className="text-xs text-slate-500 mt-1">
                        {batch.description}
                      </p>
                    </div>
                    <button
                      onClick={() => setSelectedBatchId("")}
                      className="text-red-500 hover:text-red-700 p-1"
                    >
                      <FaTimes className="w-4 h-4" />
                    </button>
                  </div>
                ) : null;
              })()}
            </div>
          )}
        </div>
        <div>
          <h4 className="font-medium text-slate-700 mb-3 flex items-center gap-2">
            <FaUsers className="w-4 h-4" />
            Selected Students ({selectedStudents.length})
          </h4>
          {selectedStudents.length === 0 ? (
            <p className="text-slate-500 text-sm">No students selected</p>
          ) : (
            <div className="space-y-2 max-h-32 overflow-y-auto">
              {selectedStudents.slice(0, 5).map((studentId) => {
                const student = students.find((s) => s.id === studentId);
                return student ? (
                  <div
                    key={studentId}
                    className="flex items-center justify-between bg-white p-2 rounded border"
                  >
                    <span className="text-sm text-slate-700 truncate">
                      {student.name}
                    </span>
                    <button
                      onClick={() => toggleStudentSelection(studentId)}
                      className="text-red-500 hover:text-red-700 p-1"
                    >
                      <FaTimes className="w-3 h-3" />
                    </button>
                  </div>
                ) : null;
              })}
              {selectedStudents.length > 5 && (
                <p className="text-xs text-slate-500 text-center">
                  +{selectedStudents.length - 5} more students
                </p>
              )}
            </div>
          )}
        </div>
      </div>
      <div className="mt-6 flex gap-4">
        <button
          onClick={handleAssign}
          disabled={
            assignmentLoading ||
            selectedBatchId === "" ||
            selectedStudents.length === 0
          }
          className="flex items-center gap-2 px-6 py-3 bg-blue-600 text-white rounded-lg hover:bg-blue-700 transition-colors disabled:opacity-50 disabled:cursor-not-allowed"
>>>>>>> f4a19402
        >
          <FaUserPlus className="w-4 h-4" />
          <span className="font-medium">Assign Mode</span>
        </button>
        <button
          onClick={() => setAssignmentMode("remove")}
          className={`flex items-center gap-2 px-4 py-2 rounded-md transition-all duration-200 ${
            assignmentMode === "remove"
              ? "bg-white text-red-600 shadow-sm"
              : "text-slate-600 hover:text-slate-800"
          }`}
        >
          <FaUserMinus className="w-4 h-4" />
          <span className="font-medium">Remove Mode</span>
        </button>
      </div>
    </div>
  );

  // Selection summary component
  const SelectionSummary = () => {
    const selectedBatch = getSelectedBatch();
    if (!selectedBatch || selectedStudents.length === 0) return null;

    return (
      <div className="bg-gradient-to-r from-blue-50 to-indigo-50 border border-blue-200 rounded-xl p-4 mb-6">
        <div className="flex items-center justify-between">
          <div className="flex items-center gap-3">
            <div className="w-10 h-10 bg-blue-100 rounded-full flex items-center justify-center">
              {assignmentMode === "assign" ? (
                <FaUserPlus className="w-5 h-5 text-blue-600" />
              ) : (
                <FaUserMinus className="w-5 h-5 text-red-600" />
              )}
            </div>
            <div>
              <h3 className="font-semibold text-slate-800">
                {assignmentMode === "assign"
                  ? "Ready to Assign"
                  : "Ready to Remove"}
              </h3>
              <p className="text-sm text-slate-600">
                {selectedStudents.length} student(s){" "}
                {assignmentMode === "assign" ? "to" : "from"} "
                {selectedBatch.name}"
              </p>
            </div>
          </div>
          <button
            onClick={handleAssign}
            disabled={assignmentLoading}
            className={`flex items-center gap-2 px-6 py-3 rounded-lg font-medium transition-all duration-200 ${
              assignmentMode === "assign"
                ? "bg-blue-600 hover:bg-blue-700 text-white"
                : "bg-red-600 hover:bg-red-700 text-white"
            } disabled:opacity-50 disabled:cursor-not-allowed`}
          >
            {assignmentLoading ? (
              <FaSpinner className="w-4 h-4 animate-spin" />
            ) : assignmentMode === "assign" ? (
              <FaUserPlus className="w-4 h-4" />
            ) : (
              <FaUserMinus className="w-4 h-4" />
            )}
            {assignmentLoading
              ? `${assignmentMode === "assign" ? "Assigning" : "Removing"}...`
              : `${assignmentMode === "assign" ? "Assign" : "Remove"} Students`}
          </button>
        </div>
      </div>
    );
  };

<<<<<<< HEAD
  if (loading) {
    return (
      <div className="flex items-center justify-center min-h-96">
        <div className="text-center">
          <FaSpinner className="w-8 h-8 text-blue-600 animate-spin mx-auto mb-4" />
          <p className="text-slate-600">Loading batches and students...</p>
=======
  return (
    <div className="p-8 max-w-7xl mx-auto">
      <div className="flex justify-between items-center mb-8">
        <div>
          <h1 className="text-3xl font-bold text-slate-800 flex items-center gap-3">
            <FaUsers className="w-8 h-8" />
            Batch Assignment
          </h1>
          <p className="text-slate-600 mt-2">
            Assign students to batches and manage enrollments
          </p>
        </div>
        <div className="flex gap-3">
          <button
            onClick={() => window.history.back()}
            className="flex items-center gap-2 bg-slate-50 text-slate-600 px-4 py-2 rounded-lg border border-slate-200 hover:bg-slate-100 transition"
          >
            <FaArrowLeft className="w-4 h-4" />
            Back
          </button>
          <Link
            href="/dashboard/instructor?section=batch-management"
            className="bg-blue-50 text-blue-600 px-4 py-2 rounded-lg border border-blue-200 hover:bg-blue-100 transition"
          >
            Batch Management
          </Link>
>>>>>>> f4a19402
        </div>
      </div>
    );
  }

  return (
    <div className="min-h-screen bg-gradient-to-br from-slate-50 via-blue-50 to-indigo-100 p-6">
      <div className="max-w-7xl mx-auto">
        {/* Header */}
        <div className="mb-8">
          <div className="flex items-center justify-between mb-4">
            <div className="flex items-center gap-4">
              <Link
                href="/dashboard/instructor?section=batch-management"
                className="flex items-center gap-2 text-slate-600 hover:text-slate-800 transition-colors"
              >
                <FaArrowLeft className="w-4 h-4" />
                <span>Back to Batch Management</span>
              </Link>
            </div>
            <div className="flex items-center gap-2 text-slate-600">
              <FaUsers className="w-5 h-5" />
              <span className="font-medium">Student-Batch Assignment</span>
            </div>
          </div>

          <div className="bg-white/70 backdrop-blur-sm rounded-2xl border border-slate-200/50 shadow-lg p-6">
            <h1 className="text-3xl font-bold text-slate-900 mb-2">
              Batch Assignment Manager
            </h1>
            <p className="text-slate-600">
              {assignmentMode === "assign"
                ? "Assign students to batches to organize your learning groups"
                : "Remove students from batches to manage enrollments"}
            </p>
          </div>
<<<<<<< HEAD
        </div>
=======
          <button
            onClick={() => setError("")}
            className="text-red-500 hover:text-red-700"
          >
            <FaTimes className="w-4 h-4" />
          </button>
        </div>
      )}

      {success && (
        <div className="mb-6 p-4 bg-green-50 border border-green-200 text-green-700 rounded-lg flex items-center gap-3">
          <FaCheck className="w-5 h-5" />
          <p className="flex-1">{success}</p>
          <button
            onClick={() => setSuccess("")}
            className="text-green-500 hover:text-green-700"
          >
            <FaTimes className="w-4 h-4" />
          </button>
        </div>
      )}

      {isNewBatch && (
        <div className="mb-6 p-4 bg-blue-50 border border-blue-200 text-blue-700 rounded-lg flex items-center gap-3">
          <FaInfo className="w-5 h-5" />
          <p className="flex-1">
            Your new batch has been created successfully! Now you can assign
            students to this batch.
          </p>
          <button
            onClick={() => setIsNewBatch(false)}
            className="text-blue-700 hover:text-blue-900"
          >
            <FaTimes className="w-4 h-4" />
          </button>
        </div>
      )}
>>>>>>> f4a19402

        {/* Mode Toggle */}
        <div className="bg-white/70 backdrop-blur-sm rounded-2xl border border-slate-200/50 shadow-lg p-6 mb-8">
          <ModeToggle />
          <div className="text-center text-sm text-slate-500">
            <span className="inline-flex items-center gap-2">
              {assignmentMode === "assign" ? (
                <>
                  <FaEye className="w-4 h-4" />
                  Showing students not in selected batch
                </>
              ) : (
                <>
                  <FaEyeSlash className="w-4 h-4" />
                  Showing students currently in selected batch
                </>
              )}
            </span>
          </div>
        </div>

        {/* Error Message */}
        {error && (
          <div className="mb-6 p-4 bg-red-50 border border-red-200 text-red-700 rounded-lg flex items-center gap-3">
            <FaExclamationTriangle className="w-5 h-5 flex-shrink-0 mt-0.5" />
            <div className="flex-1">
              <p className="font-medium">Operation Failed</p>
              <p className="text-sm mt-1">{error}</p>
            </div>
<<<<<<< HEAD
            <button
              onClick={() => setError("")}
              className="text-red-500 hover:text-red-700"
            >
              <FaTimes className="w-4 h-4" />
            </button>
          </div>
        )}

        {/* Success Message */}
        {success && (
          <div className="mb-6 p-4 bg-green-50 border border-green-200 text-green-700 rounded-lg flex items-center gap-3">
            <FaCheck className="w-5 h-5" />
            <p className="flex-1">{success}</p>
            <button
              onClick={() => setSuccess("")}
              className="text-green-500 hover:text-green-700"
            >
              <FaTimes className="w-4 h-4" />
            </button>
          </div>
        )}

        {/* New Batch Info */}
        {isNewBatch && (
          <div className="mb-6 p-4 bg-blue-50 border border-blue-200 text-blue-700 rounded-lg flex items-center gap-3">
            <FaInfo className="w-5 h-5" />
            <p className="flex-1">
              Your new batch has been created successfully! Now you can assign
              students to this batch.
            </p>
            <button
              onClick={() => setIsNewBatch(false)}
              className="text-blue-700 hover:text-blue-900"
            >
              <FaTimes className="w-4 h-4" />
            </button>
          </div>
        )}

        {/* Selection Summary */}
        {(selectedBatchId !== "" || selectedStudents.length > 0) && (
          <div className="mb-8">
            <SelectionSummary />
          </div>
        )}

        <div className="grid grid-cols-1 lg:grid-cols-2 gap-8">
          {/* Batches Section */}
          <div className="space-y-6">
            <div className="bg-white/70 backdrop-blur-sm rounded-2xl border border-slate-200/50 shadow-lg p-6">
              <div className="flex items-center justify-between mb-4">
                <h2 className="text-xl font-semibold text-slate-800 flex items-center gap-2">
                  <FaGraduationCap className="w-5 h-5" />
                  Available Batches
                </h2>
                <span className="text-sm text-slate-500 bg-slate-100 px-2 py-1 rounded">
                  {selectedBatchId !== "" ? 1 : 0} selected
                </span>
              </div>
              <div className="space-y-3 max-h-96 overflow-y-auto">
                {batches.length === 0 ? (
                  <div className="text-center py-8 text-slate-500">
                    <FaGraduationCap className="w-12 h-12 text-slate-300 mx-auto mb-3" />
                    <p>No batches available</p>
                    <p className="text-sm mt-1">
                      Create a batch first to assign students
=======
            <div className="space-y-3 max-h-96 overflow-y-auto">
              {batches.length === 0 ? (
                <div className="text-center py-8 text-slate-500">
                  <FaGraduationCap className="w-12 h-12 text-slate-300 mx-auto mb-3" />
                  <p>No batches available</p>
                  <p className="text-sm mt-1">
                    Create a batch first to assign students
                  </p>
                </div>
              ) : (
                batches.map((batch) => (
                  <div
                    key={batch.id}
                    onClick={() => setSelectedBatchId(batch.id.toString())}
                    className={`p-4 rounded-xl border-2 cursor-pointer transition-all duration-200 hover:shadow-md ${
                      selectedBatchId === batch.id.toString()
                        ? "border-blue-500 bg-blue-50 shadow-md"
                        : "border-slate-200 bg-white hover:border-slate-300"
                    }`}
                  >
                    <div className="flex items-center justify-between mb-3">
                      <h3 className="font-semibold text-slate-800 truncate">
                        {batch.name}
                      </h3>
                      {selectedBatchId === batch.id.toString() && (
                        <div className="w-6 h-6 bg-blue-500 rounded-full flex items-center justify-center">
                          <FaCheck className="w-3 h-3 text-white" />
                        </div>
                      )}
                    </div>
                    <p className="text-sm text-slate-600 line-clamp-2">
                      {batch.description}
>>>>>>> f4a19402
                    </p>
                  </div>
                ) : (
                  batches.map((batch) => (
                    <div
                      key={batch.id}
                      onClick={() => setSelectedBatchId(batch.id.toString())}
                      className={`p-4 rounded-xl border-2 cursor-pointer transition-all duration-200 hover:shadow-md ${
                        selectedBatchId === batch.id.toString()
                          ? "border-blue-500 bg-blue-50 shadow-md"
                          : "border-slate-200 bg-white hover:border-slate-300"
                      }`}
                    >
                      <div className="flex items-center justify-between">
                        <div className="flex-1">
                          <h3 className="font-semibold text-slate-800 mb-1">
                            {batch.name}
                          </h3>
                          {batch.description && (
                            <p className="text-sm text-slate-600 mb-2">
                              {batch.description}
                            </p>
                          )}
                          <div className="flex items-center gap-4 text-xs text-slate-500">
                            <span className="flex items-center gap-1">
                              <FaUsers className="w-3 h-3" />
                              ID: {batch.id}
                            </span>
                          </div>
                        </div>
                        {selectedBatchId === batch.id.toString() && (
                          <div className="ml-3">
                            <FaCheckCircle className="w-6 h-6 text-blue-600" />
                          </div>
                        )}
                      </div>
                    </div>
                  ))
                )}
              </div>
            </div>
          </div>

<<<<<<< HEAD
          {/* Students Section */}
          <div className="space-y-6">
            <div className="bg-white/70 backdrop-blur-sm rounded-2xl border border-slate-200/50 shadow-lg p-6">
              <div className="flex items-center justify-between mb-4">
                <h2 className="text-xl font-semibold text-slate-800 flex items-center gap-2">
                  <FaUser className="w-5 h-5" />
                  {assignmentMode === "assign"
                    ? "Available Students"
                    : "Assigned Students"}
                </h2>
                <span className="text-sm text-slate-500 bg-slate-100 px-2 py-1 rounded">
                  {selectedStudents.length} selected
                </span>
              </div>

              {/* Search bar */}
              <div className="relative mb-4">
                <FaSearch className="absolute left-3 top-1/2 transform -translate-y-1/2 text-slate-400 w-4 h-4" />
=======
        <div className="space-y-6">
          <div>
            <div className="flex items-center justify-between mb-4">
              <h2 className="text-xl font-semibold text-slate-800 flex items-center gap-2">
                <FaUsers className="w-5 h-5" />
                Students
              </h2>
              <span className="text-sm text-slate-500 bg-slate-100 px-2 py-1 rounded">
                {selectedStudents.length} selected
              </span>
            </div>

            <div className="space-y-3 mb-4">
              <div className="relative">
                <FaSearch className="absolute left-3 top-1/2 transform -translate-y-1/2 text-slate-400" />
>>>>>>> f4a19402
                <input
                  type="text"
                  placeholder={`Search ${
                    assignmentMode === "assign" ? "available" : "assigned"
                  } students...`}
                  value={searchTerm}
                  onChange={(e) => setSearchTerm(e.target.value)}
                  className="w-full pl-10 pr-4 py-2 border border-slate-300 rounded-lg focus:ring-2 focus:ring-blue-500 focus:border-blue-500 outline-none"
                />
              </div>
<<<<<<< HEAD

              {/* Select all button */}
              {filteredStudents.length > 0 && selectedBatchId && (
                <div className="mb-4">
                  <button
                    onClick={toggleAllStudents}
                    className="flex items-center gap-2 text-sm text-blue-600 hover:text-blue-800 transition-colors"
                  >
                    {selectedStudents.length === filteredStudents.length ? (
                      <FaToggleOn className="w-4 h-4" />
                    ) : (
                      <FaToggleOff className="w-4 h-4" />
                    )}
                    {selectedStudents.length === filteredStudents.length
                      ? "Deselect All"
                      : "Select All"}
                  </button>
=======

              {filteredStudents.length > 0 && (
                <button
                  onClick={selectAllStudents}
                  className="text-sm text-blue-600 hover:text-blue-700 font-medium"
                >
                  {selectedStudents.length === filteredStudents.length
                    ? "Deselect All"
                    : `Select All (${filteredStudents.length})`}
                </button>
              )}
            </div>

            <div className="space-y-3 max-h-96 overflow-y-auto">
              {filteredStudents.length === 0 ? (
                <div className="text-center py-8 text-slate-500">
                  <FaUser className="w-12 h-12 text-slate-300 mx-auto mb-3" />
                  <p>
                    {students.length === 0
                      ? "No students available"
                      : "No students match your search"}
                  </p>
                  {students.length === 0 && (
                    <p className="text-sm mt-1">
                      Ensure students are registered in the system
                    </p>
                  )}
>>>>>>> f4a19402
                </div>
              )}

              {/* Students list */}
              <div className="space-y-3 max-h-96 overflow-y-auto">
                {!selectedBatchId ? (
                  <div className="text-center py-8 text-slate-500">
                    <FaGraduationCap className="w-12 h-12 text-slate-300 mx-auto mb-3" />
                    <p>
                      Select a batch to view{" "}
                      {assignmentMode === "assign" ? "available" : "assigned"}{" "}
                      students
                    </p>
                  </div>
                ) : filteredStudents.length === 0 ? (
                  <div className="text-center py-8 text-slate-500">
                    <FaUser className="w-12 h-12 text-slate-300 mx-auto mb-3" />
                    <p>
                      {assignmentMode === "assign"
                        ? "No students available for assignment"
                        : "No students assigned to this batch"}
                    </p>
                    <p className="text-sm mt-1">
                      {assignmentMode === "assign"
                        ? "All students may already be assigned to this batch"
                        : "Use assign mode to add students to this batch"}
                    </p>
                  </div>
                ) : (
                  filteredStudents.map((student) => {
                    const isSelected = selectedStudents.includes(student.id);
                    const isInBatch = isStudentInBatch(student.id);

                    return (
                      <div
                        key={student.id}
                        onClick={() => toggleStudentSelection(student.id)}
                        className={`p-4 rounded-xl border-2 cursor-pointer transition-all duration-200 hover:shadow-md ${
                          isSelected
                            ? "border-blue-500 bg-blue-50 shadow-md"
                            : "border-slate-200 bg-white hover:border-slate-300"
                        }`}
                      >
                        <div className="flex items-center justify-between">
                          <div className="flex items-center gap-3">
                            <div
                              className={`w-10 h-10 rounded-full flex items-center justify-center ${
                                isSelected
                                  ? "bg-blue-600 text-white"
                                  : isInBatch
                                  ? "bg-green-100 text-green-600"
                                  : "bg-slate-100 text-slate-600"
                              }`}
                            >
                              {isSelected ? (
                                <FaCheck className="w-4 h-4" />
                              ) : isInBatch ? (
                                <FaUserCheck className="w-4 h-4" />
                              ) : (
                                <FaUser className="w-4 h-4" />
                              )}
                            </div>
                            <div className="flex-1">
                              <h3 className="font-semibold text-slate-800">
                                {student.name}
                              </h3>
                              <p className="text-sm text-slate-600">
                                {student.email}
                              </p>
                            </div>
                          </div>
                          <div className="flex items-center gap-2">
                            {isInBatch && (
                              <span className="px-2 py-1 bg-green-100 text-green-700 text-xs rounded-full">
                                {assignmentMode === "assign"
                                  ? "Already Assigned"
                                  : "Assigned"}
                              </span>
                            )}
                            {isSelected && (
                              <div className="w-6 h-6 bg-blue-600 rounded-full flex items-center justify-center">
                                <FaCheck className="w-3 h-3 text-white" />
                              </div>
                            )}
                          </div>
                        </div>
                      </div>
                    );
                  })
                )}
              </div>
            </div>
          </div>
        </div>
      </div>
    </div>
  );
};

export default BatchAssign;<|MERGE_RESOLUTION|>--- conflicted
+++ resolved
@@ -1,11 +1,7 @@
 import React, { useState, useEffect } from "react";
 import {
   fetchBatches,
-<<<<<<< HEAD
   fetchStudentsWithBatchInfo,
-=======
-  fetchStudents,
->>>>>>> f4a19402
   assignStudentsToBatch,
 } from "../api/batchAssignApi";
 import { useSearchParams } from "next/navigation";
@@ -57,7 +53,7 @@
       {
         headers: { Authorization: `Bearer ${googleIdToken}` },
         withCredentials: true,
-      }
+      },
     );
     cachedBackendJwt = loginRes.data.token;
     return cachedBackendJwt;
@@ -136,7 +132,6 @@
       ]);
 
       console.log("Fetched batches:", batchesData);
-<<<<<<< HEAD
       console.log("Fetched students with batch info:", studentsData);
 
       // Ensure students have batch_id as an array
@@ -144,11 +139,9 @@
         (student: { batch_id: any }) => ({
           ...student,
           batch_id: Array.isArray(student.batch_id) ? student.batch_id : [],
-        })
+        }),
       );
-=======
       console.log("Fetched students:", studentsData);
->>>>>>> f4a19402
 
       if (!batchesData || batchesData.length === 0) {
         setError("No batches found. Please create a batch first.");
@@ -179,18 +172,18 @@
     let filteredStudents = students.filter(
       (student) =>
         student.name.toLowerCase().includes(searchTerm.toLowerCase()) ||
-        student.email.toLowerCase().includes(searchTerm.toLowerCase())
+        student.email.toLowerCase().includes(searchTerm.toLowerCase()),
     );
 
     if (selectedBatchId && assignmentMode === "assign") {
       // In assign mode: show students NOT in the selected batch
       filteredStudents = filteredStudents.filter(
-        (student) => !isStudentInBatch(student.id)
+        (student) => !isStudentInBatch(student.id),
       );
     } else if (selectedBatchId && assignmentMode === "remove") {
       // In remove mode: show students IN the selected batch
       filteredStudents = filteredStudents.filter((student) =>
-        isStudentInBatch(student.id)
+        isStudentInBatch(student.id),
       );
     }
 
@@ -212,48 +205,31 @@
         batchId: selectedBatchId,
         studentIds: selectedStudents,
         studentsCount: selectedStudents.length,
-<<<<<<< HEAD
         mode: assignmentMode,
       });
 
       if (assignmentMode === "assign") {
         const response = await assignStudentsToBatch(
           selectedBatchId,
-          selectedStudents
+          selectedStudents,
         );
         console.log("Assignment response:", response);
         setSuccess(
-          `Successfully assigned ${selectedStudents.length} student(s) to the selected batch!`
+          `Successfully assigned ${selectedStudents.length} student(s) to the selected batch!`,
         );
       } else {
         // Remove mode - call remove API
         const response = await removeStudentsFromBatch(
           selectedBatchId,
-          selectedStudents
+          selectedStudents,
         );
         console.log("Removal response:", response);
         setSuccess(
-          `Successfully removed ${selectedStudents.length} student(s) from the selected batch!`
+          `Successfully removed ${selectedStudents.length} student(s) from the selected batch!`,
         );
       }
 
       // Clear selections after successful operation
-=======
-      });
-
-      const response = await assignStudentsToBatch(
-        selectedBatchId,
-        selectedStudents,
-      );
-
-      console.log("Assignment response:", response);
-
-      setSuccess(
-        `Successfully assigned ${selectedStudents.length} student(s) to the selected batch!`,
-      );
-
-      // Clear selections after successful assignment
->>>>>>> f4a19402
       setSelectedStudents([]);
 
       // Refresh data to show updated assignments
@@ -264,26 +240,12 @@
       console.error("Operation error:", error);
       const message = error instanceof Error ? error.message : String(error);
 
-<<<<<<< HEAD
       const operation = assignmentMode === "assign" ? "Assignment" : "Removal";
 
       // Provide more specific error messages
       if (message.includes("Internal server error")) {
         setError(
-          `${operation} failed: Server error occurred. This might be due to database connectivity, missing batch/student data, or permission issues. Please try again or contact support.`
-        );
-      } else if (message.includes("Batch not found")) {
-        setError(
-          "The selected batch was not found. Please refresh and try again."
-        );
-      } else if (message.includes("User not found")) {
-        setError(
-          "One or more selected students were not found. Please refresh and try again."
-=======
-      // Provide more specific error messages
-      if (message.includes("Internal server error")) {
-        setError(
-          "Server error occurred. This might be due to: database connectivity, missing batch/student data, or permission issues. Please try again or contact support.",
+          `${operation} failed: Server error occurred. This might be due to database connectivity, missing batch/student data, or permission issues. Please try again or contact support.`,
         );
       } else if (message.includes("Batch not found")) {
         setError(
@@ -292,18 +254,13 @@
       } else if (message.includes("User not found")) {
         setError(
           "One or more selected students were not found. Please refresh and try again.",
->>>>>>> f4a19402
         );
       } else if (
         message.includes("org mismatch") ||
         message.includes("organization")
       ) {
         setError(
-<<<<<<< HEAD
-          "Organization mismatch: Students can only be managed within their organization."
-=======
-          "Organization mismatch: Students can only be assigned to batches within their organization.",
->>>>>>> f4a19402
+          "Organization mismatch: Students can only be managed within their organization.",
         );
       } else if (message.includes("already assigned")) {
         setError("Some students are already assigned to this batch.");
@@ -320,7 +277,7 @@
   // New API function for removing students from batch
   const removeStudentsFromBatch = async (
     batchId: string,
-    studentIds: string[]
+    studentIds: string[],
   ) => {
     try {
       const headers = await getAuthHeaders();
@@ -331,7 +288,7 @@
         {
           headers,
           data: { userIds: studentIds }, // DELETE requests with body use 'data' in axios
-        }
+        },
       );
 
       console.log("Remove students response:", response.data);
@@ -361,7 +318,7 @@
     setSelectedStudents((prev) =>
       prev.includes(studentId)
         ? prev.filter((id) => id !== studentId)
-        : [...prev, studentId]
+        : [...prev, studentId],
     );
   };
 
@@ -380,7 +337,6 @@
 
   const filteredStudents = getFilteredStudents();
 
-<<<<<<< HEAD
   // Mode toggle component
   const ModeToggle = () => (
     <div className="flex items-center justify-center mb-6">
@@ -392,96 +348,6 @@
               ? "bg-white text-blue-600 shadow-sm"
               : "text-slate-600 hover:text-slate-800"
           }`}
-=======
-  const SelectionSummary: React.FC = () => (
-    <div className="bg-gradient-to-r from-blue-50 to-purple-50 p-6 rounded-xl border border-blue-200">
-      <h3 className="text-lg font-semibold text-slate-800 mb-4 flex items-center gap-2">
-        <FaBook className="w-5 h-5" />
-        Assignment Summary
-      </h3>
-      <div className="grid grid-cols-1 md:grid-cols-2 gap-6">
-        <div>
-          <h4 className="font-medium text-slate-700 mb-3 flex items-center gap-2">
-            <FaGraduationCap className="w-4 h-4" />
-            Selected Batch
-          </h4>
-          {selectedBatchId === "" ? (
-            <p className="text-slate-500 text-sm">No batch selected</p>
-          ) : (
-            <div className="space-y-2">
-              {(() => {
-                const batch = batches.find(
-                  (b) => b.id.toString() === selectedBatchId,
-                );
-                return batch ? (
-                  <div className="flex items-center justify-between bg-white p-3 rounded-lg border">
-                    <div>
-                      <span className="font-medium text-slate-700">
-                        {batch.name}
-                      </span>
-                      <p className="text-xs text-slate-500 mt-1">
-                        {batch.description}
-                      </p>
-                    </div>
-                    <button
-                      onClick={() => setSelectedBatchId("")}
-                      className="text-red-500 hover:text-red-700 p-1"
-                    >
-                      <FaTimes className="w-4 h-4" />
-                    </button>
-                  </div>
-                ) : null;
-              })()}
-            </div>
-          )}
-        </div>
-        <div>
-          <h4 className="font-medium text-slate-700 mb-3 flex items-center gap-2">
-            <FaUsers className="w-4 h-4" />
-            Selected Students ({selectedStudents.length})
-          </h4>
-          {selectedStudents.length === 0 ? (
-            <p className="text-slate-500 text-sm">No students selected</p>
-          ) : (
-            <div className="space-y-2 max-h-32 overflow-y-auto">
-              {selectedStudents.slice(0, 5).map((studentId) => {
-                const student = students.find((s) => s.id === studentId);
-                return student ? (
-                  <div
-                    key={studentId}
-                    className="flex items-center justify-between bg-white p-2 rounded border"
-                  >
-                    <span className="text-sm text-slate-700 truncate">
-                      {student.name}
-                    </span>
-                    <button
-                      onClick={() => toggleStudentSelection(studentId)}
-                      className="text-red-500 hover:text-red-700 p-1"
-                    >
-                      <FaTimes className="w-3 h-3" />
-                    </button>
-                  </div>
-                ) : null;
-              })}
-              {selectedStudents.length > 5 && (
-                <p className="text-xs text-slate-500 text-center">
-                  +{selectedStudents.length - 5} more students
-                </p>
-              )}
-            </div>
-          )}
-        </div>
-      </div>
-      <div className="mt-6 flex gap-4">
-        <button
-          onClick={handleAssign}
-          disabled={
-            assignmentLoading ||
-            selectedBatchId === "" ||
-            selectedStudents.length === 0
-          }
-          className="flex items-center gap-2 px-6 py-3 bg-blue-600 text-white rounded-lg hover:bg-blue-700 transition-colors disabled:opacity-50 disabled:cursor-not-allowed"
->>>>>>> f4a19402
         >
           <FaUserPlus className="w-4 h-4" />
           <span className="font-medium">Assign Mode</span>
@@ -555,41 +421,12 @@
     );
   };
 
-<<<<<<< HEAD
   if (loading) {
     return (
       <div className="flex items-center justify-center min-h-96">
         <div className="text-center">
           <FaSpinner className="w-8 h-8 text-blue-600 animate-spin mx-auto mb-4" />
           <p className="text-slate-600">Loading batches and students...</p>
-=======
-  return (
-    <div className="p-8 max-w-7xl mx-auto">
-      <div className="flex justify-between items-center mb-8">
-        <div>
-          <h1 className="text-3xl font-bold text-slate-800 flex items-center gap-3">
-            <FaUsers className="w-8 h-8" />
-            Batch Assignment
-          </h1>
-          <p className="text-slate-600 mt-2">
-            Assign students to batches and manage enrollments
-          </p>
-        </div>
-        <div className="flex gap-3">
-          <button
-            onClick={() => window.history.back()}
-            className="flex items-center gap-2 bg-slate-50 text-slate-600 px-4 py-2 rounded-lg border border-slate-200 hover:bg-slate-100 transition"
-          >
-            <FaArrowLeft className="w-4 h-4" />
-            Back
-          </button>
-          <Link
-            href="/dashboard/instructor?section=batch-management"
-            className="bg-blue-50 text-blue-600 px-4 py-2 rounded-lg border border-blue-200 hover:bg-blue-100 transition"
-          >
-            Batch Management
-          </Link>
->>>>>>> f4a19402
         </div>
       </div>
     );
@@ -626,47 +463,7 @@
                 : "Remove students from batches to manage enrollments"}
             </p>
           </div>
-<<<<<<< HEAD
         </div>
-=======
-          <button
-            onClick={() => setError("")}
-            className="text-red-500 hover:text-red-700"
-          >
-            <FaTimes className="w-4 h-4" />
-          </button>
-        </div>
-      )}
-
-      {success && (
-        <div className="mb-6 p-4 bg-green-50 border border-green-200 text-green-700 rounded-lg flex items-center gap-3">
-          <FaCheck className="w-5 h-5" />
-          <p className="flex-1">{success}</p>
-          <button
-            onClick={() => setSuccess("")}
-            className="text-green-500 hover:text-green-700"
-          >
-            <FaTimes className="w-4 h-4" />
-          </button>
-        </div>
-      )}
-
-      {isNewBatch && (
-        <div className="mb-6 p-4 bg-blue-50 border border-blue-200 text-blue-700 rounded-lg flex items-center gap-3">
-          <FaInfo className="w-5 h-5" />
-          <p className="flex-1">
-            Your new batch has been created successfully! Now you can assign
-            students to this batch.
-          </p>
-          <button
-            onClick={() => setIsNewBatch(false)}
-            className="text-blue-700 hover:text-blue-900"
-          >
-            <FaTimes className="w-4 h-4" />
-          </button>
-        </div>
-      )}
->>>>>>> f4a19402
 
         {/* Mode Toggle */}
         <div className="bg-white/70 backdrop-blur-sm rounded-2xl border border-slate-200/50 shadow-lg p-6 mb-8">
@@ -696,7 +493,6 @@
               <p className="font-medium">Operation Failed</p>
               <p className="text-sm mt-1">{error}</p>
             </div>
-<<<<<<< HEAD
             <button
               onClick={() => setError("")}
               className="text-red-500 hover:text-red-700"
@@ -764,40 +560,6 @@
                     <p>No batches available</p>
                     <p className="text-sm mt-1">
                       Create a batch first to assign students
-=======
-            <div className="space-y-3 max-h-96 overflow-y-auto">
-              {batches.length === 0 ? (
-                <div className="text-center py-8 text-slate-500">
-                  <FaGraduationCap className="w-12 h-12 text-slate-300 mx-auto mb-3" />
-                  <p>No batches available</p>
-                  <p className="text-sm mt-1">
-                    Create a batch first to assign students
-                  </p>
-                </div>
-              ) : (
-                batches.map((batch) => (
-                  <div
-                    key={batch.id}
-                    onClick={() => setSelectedBatchId(batch.id.toString())}
-                    className={`p-4 rounded-xl border-2 cursor-pointer transition-all duration-200 hover:shadow-md ${
-                      selectedBatchId === batch.id.toString()
-                        ? "border-blue-500 bg-blue-50 shadow-md"
-                        : "border-slate-200 bg-white hover:border-slate-300"
-                    }`}
-                  >
-                    <div className="flex items-center justify-between mb-3">
-                      <h3 className="font-semibold text-slate-800 truncate">
-                        {batch.name}
-                      </h3>
-                      {selectedBatchId === batch.id.toString() && (
-                        <div className="w-6 h-6 bg-blue-500 rounded-full flex items-center justify-center">
-                          <FaCheck className="w-3 h-3 text-white" />
-                        </div>
-                      )}
-                    </div>
-                    <p className="text-sm text-slate-600 line-clamp-2">
-                      {batch.description}
->>>>>>> f4a19402
                     </p>
                   </div>
                 ) : (
@@ -841,7 +603,6 @@
             </div>
           </div>
 
-<<<<<<< HEAD
           {/* Students Section */}
           <div className="space-y-6">
             <div className="bg-white/70 backdrop-blur-sm rounded-2xl border border-slate-200/50 shadow-lg p-6">
@@ -860,23 +621,6 @@
               {/* Search bar */}
               <div className="relative mb-4">
                 <FaSearch className="absolute left-3 top-1/2 transform -translate-y-1/2 text-slate-400 w-4 h-4" />
-=======
-        <div className="space-y-6">
-          <div>
-            <div className="flex items-center justify-between mb-4">
-              <h2 className="text-xl font-semibold text-slate-800 flex items-center gap-2">
-                <FaUsers className="w-5 h-5" />
-                Students
-              </h2>
-              <span className="text-sm text-slate-500 bg-slate-100 px-2 py-1 rounded">
-                {selectedStudents.length} selected
-              </span>
-            </div>
-
-            <div className="space-y-3 mb-4">
-              <div className="relative">
-                <FaSearch className="absolute left-3 top-1/2 transform -translate-y-1/2 text-slate-400" />
->>>>>>> f4a19402
                 <input
                   type="text"
                   placeholder={`Search ${
@@ -887,7 +631,6 @@
                   className="w-full pl-10 pr-4 py-2 border border-slate-300 rounded-lg focus:ring-2 focus:ring-blue-500 focus:border-blue-500 outline-none"
                 />
               </div>
-<<<<<<< HEAD
 
               {/* Select all button */}
               {filteredStudents.length > 0 && selectedBatchId && (
@@ -905,35 +648,6 @@
                       ? "Deselect All"
                       : "Select All"}
                   </button>
-=======
-
-              {filteredStudents.length > 0 && (
-                <button
-                  onClick={selectAllStudents}
-                  className="text-sm text-blue-600 hover:text-blue-700 font-medium"
-                >
-                  {selectedStudents.length === filteredStudents.length
-                    ? "Deselect All"
-                    : `Select All (${filteredStudents.length})`}
-                </button>
-              )}
-            </div>
-
-            <div className="space-y-3 max-h-96 overflow-y-auto">
-              {filteredStudents.length === 0 ? (
-                <div className="text-center py-8 text-slate-500">
-                  <FaUser className="w-12 h-12 text-slate-300 mx-auto mb-3" />
-                  <p>
-                    {students.length === 0
-                      ? "No students available"
-                      : "No students match your search"}
-                  </p>
-                  {students.length === 0 && (
-                    <p className="text-sm mt-1">
-                      Ensure students are registered in the system
-                    </p>
-                  )}
->>>>>>> f4a19402
                 </div>
               )}
 
@@ -984,8 +698,8 @@
                                 isSelected
                                   ? "bg-blue-600 text-white"
                                   : isInBatch
-                                  ? "bg-green-100 text-green-600"
-                                  : "bg-slate-100 text-slate-600"
+                                    ? "bg-green-100 text-green-600"
+                                    : "bg-slate-100 text-slate-600"
                               }`}
                             >
                               {isSelected ? (
