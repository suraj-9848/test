"use client";

import React, { useEffect, useState, useRef } from "react";
import RichTextEditor, { RichTextEditorHandle } from "./RichTextEditor";
import {
  fetchTests,
  updateTest,
  deleteTest,
  publishTest,
  addQuestionToTest,
  updateQuestionInTest,
  deleteQuestionFromTest,
  getQuestions,
} from "../api/testApi";
import {
  instructorApi,
  Test,
  Batch,
  Course,
  Question,
} from "../api/instructorApi";

const ManageTest: React.FC = () => {
  const [batches, setBatches] = useState<Batch[]>([]);
  const [courses, setCourses] = useState<Course[]>([]);
  type UpdateTestPayload = {
    title: string;
    description: string;
    maxMarks: number;
    passingMarks: number;
    durationInMinutes: number;
    startDate: string;
    endDate: string;
    shuffleQuestions: boolean;
    showResults: boolean;
    showCorrectAnswers: boolean;
  };
  const [selectedBatch, setSelectedBatch] = useState("");
  const [selectedCourse, setSelectedCourse] = useState("");
  const [tests, setTests] = useState<Test[]>([]);
  const [selectedTestId, setSelectedTestId] = useState<string>("");
  const [editTitle, setEditTitle] = useState("");
  const [editDescription, setEditDescription] = useState("");
  const [editMaxMarks, setEditMaxMarks] = useState<number>(1);
  const [editPassingMarks, setEditPassingMarks] = useState<number>(0);
  const [editDuration, setEditDuration] = useState<number>(1);
  const [editStartDate, setEditStartDate] = useState<string>("");
  const [editEndDate, setEditEndDate] = useState<string>("");
  const [editShuffleQuestions, setEditShuffleQuestions] =
    useState<boolean>(false);
  const [editShowResults, setEditShowResults] = useState<boolean>(false);
  const [editShowCorrectAnswers, setEditShowCorrectAnswers] =
    useState<boolean>(false);
  const [loading, setLoading] = useState(false);
  const [error, setError] = useState("");
  const [success, setSuccess] = useState("");
  const [showQuestionManager, setShowQuestionManager] = useState(false);
  const [questions, setQuestions] = useState<Question[]>([]);
  const [questionEditTestId, setQuestionEditTestId] = useState<string>("");
  const [questionForm, setQuestionForm] = useState<{
    question_text: string;
    type: "MCQ" | "DESCRIPTIVE" | "CODE";
    marks: number;
    options: { text: string; correct: boolean }[];
  }>({
    question_text: "",
    type: "MCQ",
    marks: 1,
    options: [{ text: "", correct: false }],
  });
  const [editingQuestionId, setEditingQuestionId] = useState<string>("");
  const editorRef = useRef<RichTextEditorHandle>(null);

  useEffect(() => {
    instructorApi
      .getBatches()
      .then((res) => {
        setBatches(res.batches || []);
        setLoading(false);
      })
      .catch((err) => {
        setError(err.message || "Failed to fetch batches");
        setLoading(false);
      });
  }, []);

  useEffect(() => {
    if (selectedBatch) {
      setLoading(true);
      instructorApi
        .getCourses()
<<<<<<< HEAD
        .then((res) => {
          // FIXED: Handle the API response structure correctly
          const coursesArray = res?.courses || res || [];
          console.log("Courses response:", res);
          console.log("Courses array:", coursesArray);
          
          if (!Array.isArray(coursesArray)) {
            console.error("Courses data is not an array:", coursesArray);
            setCourses([]);
            setLoading(false);
            return;
          }

          const batchIdStr = String(selectedBatch);
          const filtered = coursesArray.filter((course: any) => {
            // Check various possible batch ID formats
            if (String(course.batch_id) === batchIdStr) return true;
            if (course.batchId && String(course.batchId) === batchIdStr) return true;
            if (course.batch && course.batch.id && String(course.batch.id) === batchIdStr) return true;
            return false;
          });
          
          const sortedCourses = filtered.length === 0 ? coursesArray : filtered;
=======
        .then((res: { courses: Course[] }) => {
          const batchIdStr = String(selectedBatch);
          const courses = res.courses || [];
          const filtered = courses.filter((course) => {
            if (String((course as any).batch_id) === batchIdStr) return true;
            if (
              "batchId" in course &&
              typeof (course as any).batchId === "string" &&
              (course as any).batchId === batchIdStr
            )
              return true;
            if (
              "batch" in course &&
              (course as any).batch &&
              typeof (course as any).batch === "object" &&
              (course as any).batch !== null &&
              "id" in (course as any).batch &&
              typeof ((course as any).batch as { id: unknown }).id ===
                "string" &&
              ((course as any).batch as { id: string }).id === batchIdStr
            )
              return true;
            return false;
          });
          const sortedCourses = filtered.length === 0 ? courses : filtered;
>>>>>>> f4a19402
          setCourses(
            sortedCourses.sort((a: any, b: any) =>
              a.title.localeCompare(b.title),
            ),
          );
          setLoading(false);
        })
        .catch((err) => {
          console.error("Error fetching courses:", err);
          setError(err.message || "Failed to fetch courses");
          setLoading(false);
        });
    } else {
      setCourses([]);
      setSelectedCourse("");
    }
  }, [selectedBatch]);

  useEffect(() => {
    if (selectedBatch && selectedCourse) {
      setLoading(true);
      fetchTests(selectedBatch, selectedCourse)
        .then((res) => {
          const safeTests = Array.isArray(res?.data?.tests)
            ? res.data.tests
            : [];
          setTests(
            safeTests.sort((a: Test, b: Test) =>
              a.title.localeCompare(b.title),
            ),
          );
          setLoading(false);
        })
        .catch((err) => {
          setError(err.message || "Failed to fetch tests");
          setLoading(false);
        });
    } else {
      setTests([]);
    }
  }, [selectedBatch, selectedCourse]);

  // Helper to convert UTC ISO string to local datetime-local string
  function utcToLocalDatetimeInput(isoString: string | undefined): string {
    if (!isoString) return "";
    const date = new Date(isoString);
    const pad = (n: number) => n.toString().padStart(2, "0");
    const yyyy = date.getFullYear();
    const mm = pad(date.getMonth() + 1);
    const dd = pad(date.getDate());
    const hh = pad(date.getHours());
    const min = pad(date.getMinutes());
    return `${yyyy}-${mm}-${dd}T${hh}:${min}`;
  }

  // Helper to convert local datetime-local string to UTC ISO string
  function localDatetimeInputToUTC(localString: string): string {
    if (!localString) return "";
    const localDate = new Date(localString);
    return localDate.toISOString();
  }

  const handleSelectTest = (testId: string) => {
    const test = tests.find((t) => t.id === testId);
    setSelectedTestId(testId);
    setEditTitle(test?.title || "");
    setEditDescription(test?.description || "");
    setEditMaxMarks(typeof test?.maxMarks === "number" ? test.maxMarks : 1);
    setEditPassingMarks(
      typeof test?.passingMarks === "number" ? test.passingMarks : 0,
    );
    setEditDuration(
      typeof test?.durationInMinutes === "number" ? test.durationInMinutes : 1,
    );
    setEditStartDate(
      test?.startDate ? utcToLocalDatetimeInput(test.startDate) : "",
    );
    setEditEndDate(test?.endDate ? utcToLocalDatetimeInput(test.endDate) : "");
    setEditShuffleQuestions(!!test?.shuffleQuestions);
    setEditShowResults(!!test?.showResults);
    setEditShowCorrectAnswers(!!test?.showCorrectAnswers);
    setError("");
    setSuccess("");
  };

  const handleUpdateTest = async () => {
    if (!selectedTestId) return;
    setLoading(true);
    setError("");
    setSuccess("");
    try {
      const selectedTest = tests.find((t) => t.id === selectedTestId);
      if (!selectedTest) throw new Error("Selected test not found");
      const isPublished = selectedTest.status === "PUBLISHED";
      let payload: UpdateTestPayload;
      if (isPublished) {
        if (!editStartDate || !editEndDate) {
          throw new Error(
            "Both start and end date/time are required for published tests.",
          );
        }
        const startDateISO = localDatetimeInputToUTC(editStartDate) || "";
        const endDateISO = localDatetimeInputToUTC(editEndDate) || "";
        payload = {
          title: selectedTest?.title || "",
          description: selectedTest?.description || "",
          maxMarks: selectedTest?.maxMarks ?? 1,
          passingMarks: selectedTest?.passingMarks ?? 0,
          durationInMinutes: selectedTest?.durationInMinutes ?? 1,
          startDate: startDateISO,
          endDate: endDateISO,
          shuffleQuestions: selectedTest?.shuffleQuestions ?? false,
          showResults: selectedTest?.showResults ?? false,
          showCorrectAnswers: selectedTest?.showCorrectAnswers ?? false,
        };
      } else {
        payload = {
          title: editTitle,
          description: editDescription,
          maxMarks: editMaxMarks,
          passingMarks: editPassingMarks,
          durationInMinutes: editDuration,
          startDate: localDatetimeInputToUTC(editStartDate || ""),
          endDate: localDatetimeInputToUTC(editEndDate || ""),
          shuffleQuestions: editShuffleQuestions,
          showResults: editShowResults,
          showCorrectAnswers: editShowCorrectAnswers,
        };
      }
      await updateTest(selectedBatch, selectedCourse, selectedTestId, payload);
      setSuccess("Test updated successfully!");
      const updatedTests = await fetchTests(selectedBatch, selectedCourse);
      setTests(
        Array.isArray(updatedTests?.data?.tests) ? updatedTests.data.tests : [],
      );
      setSelectedTestId("");
      setEditTitle("");
      setEditDescription("");
      setEditMaxMarks(1);
      setEditPassingMarks(0);
      setEditDuration(1);
      setEditStartDate("");
      setEditEndDate("");
      setEditShuffleQuestions(false);
      setEditShowResults(false);
      setEditShowCorrectAnswers(false);
    } catch (err: unknown) {
      if (err instanceof Error) {
        setError(err.message);
      } else {
        setError("Failed to update test");
      }
    } finally {
      setLoading(false);
    }
  };

  const handleDeleteTest = async (testId: string) => {
    setLoading(true);
    setError("");
    setSuccess("");
    try {
      await deleteTest(selectedBatch, selectedCourse, testId);
      setSuccess("Test deleted successfully!");
      setSelectedTestId("");
      const updatedTests = await fetchTests(selectedBatch, selectedCourse);
      setTests(
        Array.isArray(updatedTests?.data?.tests) ? updatedTests.data.tests : [],
      );
    } catch (err: unknown) {
      if (err instanceof Error) {
        setError(err.message);
      } else {
        setError("Failed to delete test");
      }
    } finally {
      setLoading(false);
    }
  };

  const handleManageQuestions = async (testId: string) => {
    setLoading(true);
    setError("");
    setSuccess("");
    try {
      const res = await getQuestions(selectedBatch, selectedCourse, testId);
      const questionsArr = Array.isArray(res.data?.questions)
        ? res.data.questions
        : [];
      setQuestions(questionsArr);
      setQuestionEditTestId(testId);
      setShowQuestionManager(true);
    } catch (err: unknown) {
      if (err instanceof Error) {
        setError(err.message);
      } else {
        setError("Failed to fetch questions");
      }
    } finally {
      setLoading(false);
    }
  };

  const handleSaveQuestion = async (e: React.FormEvent) => {
    e.preventDefault();
    setLoading(true);
    setError("");
    const html = editorRef.current?.getContent() || "";
    if (!html || !html.replace(/<[^>]+>/g, "").trim()) {
      setLoading(false);
      setError("Question text cannot be empty.");
      return;
    }
    try {
      const payload = {
        question_text: html,
        type: questionForm.type,
        marks: questionForm.marks,
        options: questionForm.type === "MCQ" ? questionForm.options : undefined,
      };
      if (editingQuestionId) {
        await updateQuestionInTest(
          selectedBatch,
          selectedCourse,
          questionEditTestId,
          editingQuestionId,
          payload,
        );
        setSuccess("Question updated successfully!");
      } else {
        await addQuestionToTest(
          selectedBatch,
          selectedCourse,
          questionEditTestId,
          payload,
        );
        setSuccess("Question added successfully!");
      }
      const res = await getQuestions(
        selectedBatch,
        selectedCourse,
        questionEditTestId,
      );
      setQuestions(
        Array.isArray(res.data?.questions) ? res.data.questions : [],
      );
      setQuestionForm({
        question_text: "",
        type: "MCQ",
        marks: 1,
        options: [{ text: "", correct: false }],
      });
      setEditingQuestionId("");
      editorRef.current?.setContent("");
    } catch (err: unknown) {
      if (err instanceof Error) {
        setError(err.message);
      } else {
        setError("Failed to save question");
      }
    } finally {
      setLoading(false);
    }
  };

  const clearQuestionForm = () => {
    setQuestionForm({
      question_text: "",
      type: "MCQ",
      marks: 1,
      options: [{ text: "", correct: false }],
    });
    setEditingQuestionId("");
    editorRef.current?.setContent("");
  };

  const handleEditQuestion = (q: Question) => {
    setQuestionForm({
      question_text: q.question_text,
      type: q.type,
      marks: q.marks,
      options: q.options
        ? q.options.map((o) => ({ text: o.text, correct: o.correct }))
        : [{ text: "", correct: false }],
    });
    setEditingQuestionId(q.id);
    editorRef.current?.setContent(q.question_text || "");
  };

  const handleDeleteQuestion = async (qid: string) => {
    setLoading(true);
    setError("");
    try {
      await deleteQuestionFromTest(
        selectedBatch,
        selectedCourse,
        questionEditTestId,
        qid,
      );
      const res = await getQuestions(
        selectedBatch,
        selectedCourse,
        questionEditTestId,
      );
      setQuestions(
        Array.isArray(res.data?.questions) ? res.data.questions : [],
      );
      setSuccess("Question deleted successfully!");
    } catch (err: unknown) {
      if (err instanceof Error) {
        setError(err.message);
      } else {
        setError("Failed to delete question");
      }
    } finally {
      setLoading(false);
    }
  };

  const handleOptionChange = (
    idx: number,
    field: "text" | "correct",
    value: string | boolean,
  ) => {
    setQuestionForm((prev) => {
      const options = [...prev.options];
      options[idx] = { ...options[idx], [field]: value };
      return { ...prev, options };
    });
  };

  const handleAddOption = () => {
    setQuestionForm((prev) => ({
      ...prev,
      options: [...prev.options, { text: "", correct: false }],
    }));
  };

  const handleRemoveOption = (idx: number) => {
    setQuestionForm((prev) => ({
      ...prev,
      options: prev.options.filter((_, i) => i !== idx),
    }));
  };

  const handlePublishTest = async (testId: string) => {
    setLoading(true);
    setError("");
    setSuccess("");
    try {
      const res = await getQuestions(selectedBatch, selectedCourse, testId);
      const testQuestions = Array.isArray(res.data?.questions)
        ? res.data.questions
        : [];
      console.log("[DEBUG] testQuestions before publish:", testQuestions);
      if (testQuestions.length === 0) {
        setError("Cannot publish: Test must have at least one question.");
        setLoading(false);
        return;
      }
      const mcqWithNoCorrect = testQuestions.filter(
        (q: { type: string; options?: { correct: boolean }[] }) =>
          q.type === "MCQ" &&
          (!q.options || q.options.filter((o) => o.correct).length === 0),
      );
      if (mcqWithNoCorrect.length > 0) {
        setError(
          "Cannot publish: All MCQ questions must have at least one correct answer. Debug: Offending question(s): " +
            mcqWithNoCorrect
              .map((q: Question) => q.question_text || q.id)
              .join(", "),
        );
        setLoading(false);
        return;
      }
      await publishTest(selectedBatch, selectedCourse, testId);
      setSuccess("Test published successfully!");
      const updatedTests = await fetchTests(selectedBatch, selectedCourse);
      setTests(
        Array.isArray(updatedTests?.data?.tests) ? updatedTests.data.tests : [],
      );
    } catch (err: unknown) {
      if (err instanceof Error) {
        setError(err.message);
      } else {
        setError("Failed to publish test");
      }
    } finally {
      setLoading(false);
    }
  };

  return (
    <div className="max-w-6xl mx-auto mt-10 p-8 bg-white/90 backdrop-blur-sm rounded-2xl shadow-xl border border-gray-100">
      <h2 className="text-3xl font-bold mb-8 text-gray-800">Manage Tests</h2>
      {loading && <div className="text-center text-blue-600">Loading...</div>}
      <div className="mb-8 grid grid-cols-1 md:grid-cols-2 gap-6">
        <div>
          <label className="block text-sm font-medium text-gray-700 mb-2">
            Batch
          </label>
          <select
            value={selectedBatch}
            onChange={(e) => setSelectedBatch(e.target.value)}
            className="w-full px-4 py-2 border border-gray-300 rounded-lg focus:ring-2 focus:ring-blue-500 focus:border-blue-500"
          >
            <option value="">Select Batch</option>
            {batches.map((batch) => (
              <option key={batch.id} value={batch.id}>
                {batch.name}
              </option>
            ))}
          </select>
        </div>
        <div>
          <label className="block text-sm font-medium text-gray-700 mb-2">
            Course
          </label>
          <select
            value={selectedCourse}
            onChange={(e) => setSelectedCourse(e.target.value)}
            disabled={!selectedBatch}
            className="w-full px-4 py-2 border border-gray-300 rounded-lg focus:ring-2 focus:ring-blue-500 focus:border-blue-500 disabled:bg-gray-100"
          >
            <option value="">Select Course</option>
            {courses.length === 0 && selectedBatch && (
              <option value="" disabled>
                No courses available
              </option>
            )}
            {courses.map((course) => (
              <option key={course.id} value={course.id}>
                {course.title}
              </option>
            ))}
          </select>
        </div>
      </div>

      {selectedTestId &&
        (() => {
          const test = tests.find((t) => t.id === selectedTestId);
          const isPublished = test?.status === "PUBLISHED";
          return (
            <div className="mb-8 p-6 bg-gray-50 rounded-lg">
              <h3 className="text-xl font-semibold mb-4 text-gray-800">
                Edit Test
              </h3>
              {isPublished ? (
                <div className="grid grid-cols-1 md:grid-cols-2 gap-4">
                  <div className="flex flex-col gap-4">
                    <input
                      type="datetime-local"
                      value={editStartDate}
                      onChange={(e) => setEditStartDate(e.target.value)}
                      placeholder="Start Date"
                      className="px-4 py-2 border border-gray-300 rounded-lg focus:ring-2 focus:ring-blue-500"
                      step="60"
                      required
                    />
                    <input
                      type="datetime-local"
                      value={editEndDate}
                      onChange={(e) => setEditEndDate(e.target.value)}
                      placeholder="End Date"
                      className="px-4 py-2 border border-gray-300 rounded-lg focus:ring-2 focus:ring-blue-500"
                      step="60"
                      required
                    />
                  </div>
                </div>
              ) : (
                <div className="grid grid-cols-1 md:grid-cols-2 gap-4">
                  <div className="flex flex-col gap-4">
                    <input
                      type="text"
                      value={editTitle}
                      onChange={(e) => setEditTitle(e.target.value)}
                      placeholder="Test Title"
                      className="px-4 py-2 border border-gray-300 rounded-lg focus:ring-2 focus:ring-blue-500"
                      required
                    />
                    <textarea
                      value={editDescription}
                      onChange={(e) => setEditDescription(e.target.value)}
                      placeholder="Test Description"
                      className="px-4 py-2 border border-gray-300 rounded-lg focus:ring-2 focus:ring-blue-500"
                    />
                    <input
                      type="number"
                      value={editMaxMarks ?? ""}
                      min={1}
                      onChange={(e) => setEditMaxMarks(Number(e.target.value))}
                      placeholder="Max Marks"
                      className="px-4 py-2 border border-gray-300 rounded-lg focus:ring-2 focus:ring-blue-500"
                      required
                    />
                    <input
                      type="number"
                      value={editPassingMarks ?? ""}
                      min={0}
                      onChange={(e) =>
                        setEditPassingMarks(Number(e.target.value))
                      }
                      placeholder="Passing Marks"
                      className="px-4 py-2 border border-gray-300 rounded-lg focus:ring-2 focus:ring-blue-500"
                      required
                    />
                    <input
                      type="number"
                      value={editDuration ?? ""}
                      min={1}
                      onChange={(e) => setEditDuration(Number(e.target.value))}
                      placeholder="Duration (minutes)"
                      className="px-4 py-2 border border-gray-300 rounded-lg focus:ring-2 focus:ring-blue-500"
                      required
                    />
                  </div>
                  <div className="flex flex-col gap-4">
                    <input
                      type="datetime-local"
                      value={editStartDate}
                      onChange={(e) => setEditStartDate(e.target.value)}
                      placeholder="Start Date"
                      className="px-4 py-2 border border-gray-300 rounded-lg focus:ring-2 focus:ring-blue-500"
                      step="60"
                    />
                    <input
                      type="datetime-local"
                      value={editEndDate}
                      onChange={(e) => setEditEndDate(e.target.value)}
                      placeholder="End Date"
                      className="px-4 py-2 border border-gray-300 rounded-lg focus:ring-2 focus:ring-blue-500"
                      step="60"
                    />
                    <label className="flex items-center gap-2">
                      <input
                        type="checkbox"
                        checked={editShuffleQuestions}
                        onChange={(e) =>
                          setEditShuffleQuestions(e.target.checked)
                        }
                        className="h-4 w-4 text-blue-600 focus:ring-blue-500"
                      />
                      <span className="text-gray-700">Shuffle Questions</span>
                    </label>
                    <label className="flex items-center gap-2">
                      <input
                        type="checkbox"
                        checked={editShowResults}
                        onChange={(e) => setEditShowResults(e.target.checked)}
                        className="h-4 w-4 text-blue-600 focus:ring-blue-500"
                      />
                      <span className="text-gray-700">
                        Show Results After Submission
                      </span>
                    </label>
                    <label className="flex items-center gap-2">
                      <input
                        type="checkbox"
                        checked={editShowCorrectAnswers}
                        onChange={(e) =>
                          setEditShowCorrectAnswers(e.target.checked)
                        }
                        className="h-4 w-4 text-blue-600 focus:ring-blue-500"
                      />
                      <span className="text-gray-700">
                        Show Correct Answers After Submission
                      </span>
                    </label>
                  </div>
                </div>
              )}
              <div className="mt-4">
                <button
                  onClick={handleUpdateTest}
                  disabled={loading}
                  className="px-6 py-2 bg-blue-600 text-white rounded-lg hover:bg-blue-700 disabled:bg-blue-300"
                >
                  Update Test
                </button>
              </div>
            </div>
          );
        })()}

      {!showQuestionManager ? (
        <div className="space-y-6">
          {tests.length === 0 ? (
            <p className="text-gray-500 text-center">
              No tests available for this batch and course.
            </p>
          ) : (
            tests.map((test) => (
              <div
                key={test.id}
                className="p-6 bg-white border border-gray-200 rounded-lg shadow-sm hover:shadow-md transition"
              >
                <div className="flex flex-col md:flex-row justify-between items-start md:items-center">
                  <div
                    className="flex-1"
                    onClick={() => handleSelectTest(test.id)}
                  >
                    <div className="flex items-center gap-3 mb-2">
                      <span
                        className={`px-3 py-1 rounded text-xs font-medium ${
                          test.status === "PUBLISHED"
                            ? "bg-green-100 text-green-800"
                            : "bg-yellow-100 text-yellow-800"
                        }`}
                      >
                        {test.status}
                      </span>
                      <h3 className="text-lg font-semibold">{test.title}</h3>
                    </div>
                    <p className="text-gray-600">{test.description}</p>
                    <p className="text-sm text-gray-500">
                      Max Marks: {test.maxMarks} | Passing: {test.passingMarks}{" "}
                      | Duration: {test.durationInMinutes} min
                    </p>
                    <p className="text-xs text-gray-400 mt-1">
                      Start:{" "}
                      {test.startDate
                        ? new Date(test.startDate).toLocaleString()
                        : "-"}{" "}
                      <br />
                      End:{" "}
                      {test.endDate
                        ? new Date(test.endDate).toLocaleString()
                        : "-"}
                    </p>
                  </div>
                  <div className="flex gap-3 mt-4 md:mt-0">
                    <button
                      onClick={() => handleSelectTest(test.id)}
                      className="px-4 py-2 bg-blue-600 text-white rounded-lg hover:bg-blue-700"
                    >
                      Edit
                    </button>
                    <button
                      onClick={() => handleDeleteTest(test.id)}
                      disabled={Boolean(
                        test.status === "PUBLISHED" &&
                          test.endDate &&
                          new Date(test.endDate) > new Date(),
                      )}
                      className="px-4 py-2 bg-red-600 text-white rounded-lg hover:bg-red-700 disabled:bg-gray-300"
                    >
                      Delete
                    </button>
                    <button
                      onClick={() => handleManageQuestions(test.id)}
                      disabled={test.status === "PUBLISHED"}
                      className="px-4 py-2 bg-indigo-600 text-white rounded-lg hover:bg-indigo-700 disabled:bg-gray-300"
                    >
                      Manage Questions
                    </button>
                    {test.status !== "PUBLISHED" && (
                      <button
                        onClick={() => handlePublishTest(test.id)}
                        className="px-4 py-2 bg-green-600 text-white rounded-lg hover:bg-green-700"
                      >
                        Publish
                      </button>
                    )}
                  </div>
                </div>
              </div>
            ))
          )}
        </div>
      ) : (
        <div className="p-6 bg-white rounded-lg shadow-sm">
          <button
            className="mb-6 text-blue-600 hover:underline"
            onClick={() => setShowQuestionManager(false)}
          >
            ← Back to Tests
          </button>
          <h3 className="text-xl font-semibold mb-6 text-gray-800 border-b pb-2">
            Questions for Test
          </h3>
          <ul className="mb-8 space-y-4">
            {questions.length === 0 ? (
              <li className="text-gray-500 text-center">No questions yet.</li>
            ) : (
              questions.map((q) => (
                <li
                  key={q.id}
                  className="flex justify-between items-center p-4 bg-gray-50 rounded-lg"
                >
                  {/* FIXED: Proper content rendering with styles */}
                  <div className="content-display flex-1">
                    <div
                      dangerouslySetInnerHTML={{ __html: q.question_text }}
                      className="font-medium"
                    />
                  </div>
                  <div className="flex gap-3 ml-4">
                    <button
                      className="text-blue-600 hover:underline"
                      onClick={() => handleEditQuestion(q)}
                    >
                      Edit
                    </button>
                    <button
                      className="text-red-600 hover:underline"
                      onClick={() => handleDeleteQuestion(q.id)}
                    >
                      Delete
                    </button>
                  </div>
                </li>
              ))
            )}
          </ul>
          <form
            onSubmit={handleSaveQuestion}
            className="p-6 bg-gray-50 rounded-lg border border-gray-200 shadow-sm mt-8"
          >
            <h4 className="text-lg font-semibold mb-4 border-b pb-2">
              {editingQuestionId ? "Edit" : "Add"} Question
            </h4>
            <div className="mb-4">
              <label className="block text-sm font-medium text-gray-700 mb-2">
                Question Text
              </label>
              <RichTextEditor
                ref={editorRef}
                initialContent={questionForm.question_text}
                onChange={(html: string) => {
                  setQuestionForm((f) => ({ ...f, question_text: html }));
                }}
              />
            </div>
            <input
              type="hidden"
              value={questionForm.question_text}
              required
              readOnly
            />
            <input type="hidden" name="type" value="MCQ" />
            {questionForm.type === "MCQ" && (
              <div className="mb-4">
                <label className="block text-sm font-medium text-gray-700 mb-2">
                  Options
                </label>
                {questionForm.options.map((opt, idx) => (
                  <div key={idx} className="flex items-center gap-3 mb-2">
                    <input
                      type="text"
                      value={opt.text}
                      onChange={(e) =>
                        handleOptionChange(idx, "text", e.target.value)
                      }
                      placeholder={`Option ${idx + 1}`}
                      className="flex-1 px-4 py-2 border border-gray-300 rounded-lg focus:ring-2 focus:ring-blue-500"
                      required
                    />
                    <label className="flex items-center gap-2">
                      <input
                        type="checkbox"
                        checked={opt.correct}
                        onChange={(e) =>
                          handleOptionChange(idx, "correct", e.target.checked)
                        }
                        className="h-4 w-4 text-blue-600 focus:ring-blue-500"
                      />
                      <span className="text-gray-700">Correct</span>
                    </label>
                    {questionForm.options.length > 1 && (
                      <button
                        type="button"
                        className="text-red-600 hover:text-red-800"
                        onClick={() => handleRemoveOption(idx)}
                      >
                        Remove
                      </button>
                    )}
                  </div>
                ))}
                <button
                  type="button"
                  className="text-blue-600 hover:underline mt-2"
                  onClick={handleAddOption}
                >
                  + Add Option
                </button>
              </div>
            )}
            <div className="mb-4">
              <label className="block text-sm font-medium text-gray-700 mb-2">
                Marks
              </label>
              <input
                type="number"
                value={questionForm.marks}
                min={1}
                onChange={(e) =>
                  setQuestionForm((f) => ({
                    ...f,
                    marks: Number(e.target.value),
                  }))
                }
                className="w-24 px-4 py-2 border border-gray-300 rounded-lg focus:ring-2 focus:ring-blue-500"
                required
              />
            </div>
            <div className="flex gap-3">
              <button
                type="submit"
                disabled={loading}
                className="px-6 py-2 bg-blue-600 text-white rounded-lg hover:bg-blue-700 disabled:bg-blue-300"
              >
                {editingQuestionId ? "Update" : "Add"} Question
              </button>
              {editingQuestionId && (
                <button
                  type="button"
                  className="px-6 py-2 text-gray-600 hover:underline"
                  onClick={clearQuestionForm}
                >
                  Cancel
                </button>
              )}
              <button
                type="button"
                className="px-6 py-2 text-gray-600 hover:underline"
                onClick={clearQuestionForm}
              >
                Clear
              </button>
            </div>
          </form>
        </div>
      )}
      {error && (
        <div className="mt-6 p-4 bg-red-100 text-red-800 rounded-lg text-center">
          {error}
        </div>
      )}
      {success && (
        <div className="mt-6 p-4 bg-green-100 text-green-800 rounded-lg text-center">
          {success}
        </div>
      )}

      {/* CRITICAL: Global styles for content rendering */}
      <style jsx global>{`
        /* Content Display Styles for Questions */
        .content-display h1 {
          font-size: 1.875rem !important;
          font-weight: 700 !important;
          line-height: 1.2 !important;
          margin: 16px 0 12px 0 !important;
          color: #1f2937 !important;
          display: block !important;
        }

        .content-display h2 {
          font-size: 1.5rem !important;
          font-weight: 600 !important;
          line-height: 1.3 !important;
          margin: 14px 0 10px 0 !important;
          color: #374151 !important;
          display: block !important;
        }

        .content-display h3 {
          font-size: 1.25rem !important;
          font-weight: 600 !important;
          line-height: 1.4 !important;
          margin: 12px 0 8px 0 !important;
          color: #4b5563 !important;
          display: block !important;
        }

        .content-display p {
          margin: 8px 0 !important;
          line-height: 1.6 !important;
          display: block !important;
        }

        .content-display ul {
          padding-left: 24px !important;
          margin: 8px 0 !important;
          list-style-type: disc !important;
          display: block !important;
        }

        .content-display ol {
          padding-left: 24px !important;
          margin: 8px 0 !important;
          list-style-type: decimal !important;
          display: block !important;
        }

        .content-display li {
          margin: 4px 0 !important;
          line-height: 1.5 !important;
          display: list-item !important;
          list-style-position: outside !important;
        }

        .content-display ul li {
          list-style-type: disc !important;
        }

        .content-display ol li {
          list-style-type: decimal !important;
        }

        .content-display pre {
          background-color: #f1f5f9 !important;
          border: 1px solid #e2e8f0 !important;
          border-radius: 8px !important;
          padding: 16px !important;
          margin: 16px 0 !important;
          overflow-x: auto !important;
          font-family: Monaco, Consolas, "Courier New", monospace !important;
          font-size: 14px !important;
          line-height: 1.5 !important;
          display: block !important;
          width: 100% !important;
          box-sizing: border-box !important;
          clear: both !important;
          white-space: pre-wrap !important;
        }

        .content-display code {
          background-color: #f1f5f9 !important;
          padding: 2px 4px !important;
          border-radius: 4px !important;
          font-family: Monaco, Consolas, "Courier New", monospace !important;
          font-size: 0.9em !important;
        }

        .content-display pre code {
          background-color: transparent !important;
          padding: 0 !important;
          border-radius: 0 !important;
        }

        .content-display blockquote {
          border-left: 4px solid #3b82f6 !important;
          background-color: #eff6ff !important;
          padding: 12px 16px !important;
          margin: 16px 0 !important;
          border-radius: 4px !important;
          font-style: italic !important;
          display: block !important;
        }

        .content-display strong,
        .content-display b {
          font-weight: 700 !important;
        }

        .content-display em,
        .content-display i {
          font-style: italic !important;
        }

        .content-display u {
          text-decoration: underline !important;
        }

        .content-display s {
          text-decoration: line-through !important;
        }
      `}</style>
    </div>
  );
};

export default ManageTest;<|MERGE_RESOLUTION|>--- conflicted
+++ resolved
@@ -89,13 +89,12 @@
       setLoading(true);
       instructorApi
         .getCourses()
-<<<<<<< HEAD
         .then((res) => {
           // FIXED: Handle the API response structure correctly
           const coursesArray = res?.courses || res || [];
           console.log("Courses response:", res);
           console.log("Courses array:", coursesArray);
-          
+
           if (!Array.isArray(coursesArray)) {
             console.error("Courses data is not an array:", coursesArray);
             setCourses([]);
@@ -107,39 +106,18 @@
           const filtered = coursesArray.filter((course: any) => {
             // Check various possible batch ID formats
             if (String(course.batch_id) === batchIdStr) return true;
-            if (course.batchId && String(course.batchId) === batchIdStr) return true;
-            if (course.batch && course.batch.id && String(course.batch.id) === batchIdStr) return true;
-            return false;
-          });
-          
-          const sortedCourses = filtered.length === 0 ? coursesArray : filtered;
-=======
-        .then((res: { courses: Course[] }) => {
-          const batchIdStr = String(selectedBatch);
-          const courses = res.courses || [];
-          const filtered = courses.filter((course) => {
-            if (String((course as any).batch_id) === batchIdStr) return true;
-            if (
-              "batchId" in course &&
-              typeof (course as any).batchId === "string" &&
-              (course as any).batchId === batchIdStr
-            )
+            if (course.batchId && String(course.batchId) === batchIdStr)
               return true;
             if (
-              "batch" in course &&
-              (course as any).batch &&
-              typeof (course as any).batch === "object" &&
-              (course as any).batch !== null &&
-              "id" in (course as any).batch &&
-              typeof ((course as any).batch as { id: unknown }).id ===
-                "string" &&
-              ((course as any).batch as { id: string }).id === batchIdStr
+              course.batch &&
+              course.batch.id &&
+              String(course.batch.id) === batchIdStr
             )
               return true;
             return false;
           });
-          const sortedCourses = filtered.length === 0 ? courses : filtered;
->>>>>>> f4a19402
+
+          const sortedCourses = filtered.length === 0 ? coursesArray : filtered;
           setCourses(
             sortedCourses.sort((a: any, b: any) =>
               a.title.localeCompare(b.title),
